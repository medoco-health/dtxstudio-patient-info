real_data/
*.pyc
<<<<<<< HEAD
*.log
__pycache__/
=======
__pycache__/
Pipfile*
*.log
>>>>>>> 8664bd2b
<|MERGE_RESOLUTION|>--- conflicted
+++ resolved
@@ -1,10 +1,5 @@
 real_data/
 *.pyc
-<<<<<<< HEAD
 *.log
 __pycache__/
-=======
-__pycache__/
-Pipfile*
-*.log
->>>>>>> 8664bd2b
+Pipfile*